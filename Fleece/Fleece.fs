--- conflicted
+++ resolved
@@ -1,686 +1,668 @@
-﻿namespace Fleece
-
-[<AutoOpen>]
-module Fleece =
-
-    open System
-    open System.Globalization    
-    open System.Collections.Generic
-    open FsControl
-    open FsControl.Core
-    open FSharpPlus
-    open ReadOnlyCollectionsExtensions
-
-    type Id<'t>(v:'t) =
-        let value = v
-        member this.getValue = value
-
-
-    #if FSHARPDATA
-    
-    open FSharp.Data
-        
-    type JsonObject = (string * JsonValue)[]
-
-    // unify JsonValue.Number and JsonValue.Float
-    type JsonValue with
-        
-        member private x.FoldNumeric (e:decimal -> 'a, f:float -> 'a) : 'a =
-            match x with
-            | JsonValue.Number n -> e n
-            | JsonValue.Float n -> f n 
-            | j -> failwith (sprintf "Expected numeric but was %A" j)
-
-        member private x.ToDecimal() = x.FoldNumeric(id,decimal)
-        member private x.ToDouble() = x.FoldNumeric(double,double)
-        member private x.ToSingle() = x.FoldNumeric(single,single)
-        member private x.ToInt16() = x.FoldNumeric(int16,int16)
-        member private x.ToInt32() = x.FoldNumeric(int,int)
-        member private x.ToInt64() = x.FoldNumeric(int64,int64)
-        member private x.ToUInt16() = x.FoldNumeric(uint16,uint16)
-        member private x.ToUInt32() = x.FoldNumeric(uint32,uint32)
-        member private x.ToUInt64() = x.FoldNumeric(uint64,uint64)
-        member private x.ToByte() = x.FoldNumeric(byte,byte)
-        member private x.ToSByte() = x.FoldNumeric(sbyte,sbyte)
-            
-    
-    type private JsonHelpers() =
-        static member create (x : decimal) : JsonValue = JsonValue.Number x
-        static member create (x : Double) : JsonValue = JsonValue.Float x
-        static member create (x : Single) : JsonValue = JsonValue.Float (float x)
-        static member create (x : int) : JsonValue = JsonValue.Number (decimal x)
-        static member create (x : bool) : JsonValue = JsonValue.Boolean x
-        static member create (x : uint32) : JsonValue = JsonValue.Number (decimal x)
-        static member create (x : int64) : JsonValue = JsonValue.Number (decimal x)
-        static member create (x : uint64) : JsonValue = JsonValue.Number (decimal x)
-        static member create (x : int16) : JsonValue = JsonValue.Number (decimal x)
-        static member create (x : uint16) : JsonValue = JsonValue.Number (decimal x)
-        static member create (x : byte) : JsonValue = JsonValue.Number (decimal x)
-        static member create (x : sbyte) : JsonValue = JsonValue.Number (decimal x)
-        static member create (x : char) : JsonValue = JsonValue.String (string x)
-        static member create (x : Guid) : JsonValue = JsonValue.String (string x)
-
-
-    type private ReadOnlyJsonPropertiesDictionary(properties:(string * JsonValue)[]) =                
-        
-        let properties = properties
-
-        member __.Properties = properties
-
-        with
-            interface System.Collections.IEnumerable with
-                member __.GetEnumerator() = (properties |> Seq.map (fun (k,v) -> KeyValuePair(k,v))).GetEnumerator() :> System.Collections.IEnumerator
-
-            interface IEnumerable<KeyValuePair<string, JsonValue>> with
-                member __.GetEnumerator() = (properties |> Seq.map (fun (k,v) -> KeyValuePair(k,v))).GetEnumerator()
-
-            interface IReadOnlyCollection<KeyValuePair<string,JsonValue>> with
-                member __.Count = properties.Length
-        
-            interface IReadOnlyDictionary<string, JsonValue> with
-                member __.Keys = properties |> Seq.map fst                
-                member __.Values = properties |> Seq.map snd                
-                member __.Item with get(key:string) = properties |> Array.find (fun (k,v) -> k = key) |> snd                
-                member __.ContainsKey(key:string) = properties |> Array.exists (fun (k,_) -> k = key)                
-                member __.TryGetValue(key:string, value:byref<JsonValue>) =
-                    match properties |> Array.tryFindIndex (fun (k,_) -> k = key) with
-                    | Some i -> 
-                        value <- snd properties.[i]
-                        true
-                    | None -> false                                
-
-
-    let jsonObjectGetValues (x : JsonObject) = ReadOnlyJsonPropertiesDictionary(x) :> IReadOnlyDictionary<string, JsonValue>
-
-
-    // FSharp.Data.JsonValue AST adapter
-
-    let (|JArray|JObject|JNumber|JBool|JString|JNull|) (o:JsonValue) =
-        match o with
-        | JsonValue.Null -> JNull
-        | JsonValue.Array els -> JArray (els.AsReadOnlyList())
-        | JsonValue.Record props -> JObject (jsonObjectGetValues props)
-        | JsonValue.Number _ as x -> JNumber x
-        | JsonValue.Float _ as x -> JNumber x
-        | JsonValue.Boolean x -> JBool x
-        | JsonValue.String x -> JString x
-    
-    let dictAsProps (x: IReadOnlyDictionary<string, JsonValue>) : JsonObject = 
-        match x with
-        | :? ReadOnlyJsonPropertiesDictionary as x -> x.Properties
-        | _ -> x |> Seq.map (fun p -> p.Key,p.Value) |> Array.ofSeq
-
-    let inline JArray (x: JsonValue IReadOnlyList) = JsonValue.Array (x |> Array.ofSeq)
-    let inline JObject (x: IReadOnlyDictionary<string, JsonValue>) = JsonValue.Record (dictAsProps x)
-    let inline JBool (x: bool) = JsonValue.Boolean x
-    let JNull : JsonValue = JsonValue.Null
-    let inline JString (x: string) = 
-        if x = null 
-            then JsonValue.Null
-            else JsonValue.String x
-    
-    #else
-    
-    open System.Json
-
-    type JsonObject with
-        member x.AsReadOnlyDictionary() =
-            (x :> IDictionary<string, JsonValue>).AsReadOnlyDictionary()
-
-        static member GetValues (x: JsonObject) = x.AsReadOnlyDictionary()
-
-    let jsonObjectGetValues (x : JsonObject) = JsonObject.GetValues x
-
-
-    type private JsonHelpers() =
-        static member create (x: decimal) = JsonPrimitive x :> JsonValue
-        static member create (x: Double) = JsonPrimitive x :> JsonValue
-        static member create (x: Single) = JsonPrimitive x :> JsonValue
-        static member create (x: int) = JsonPrimitive x :> JsonValue
-        static member create (x: uint32) = JsonPrimitive x :> JsonValue
-        static member create (x: int64) = JsonPrimitive x :> JsonValue
-        static member create (x: uint64) = JsonPrimitive x :> JsonValue
-        static member create (x: int16) = JsonPrimitive x :> JsonValue
-        static member create (x: uint16) = JsonPrimitive x :> JsonValue
-        static member create (x: byte) = JsonPrimitive x :> JsonValue
-        static member create (x: sbyte) = JsonPrimitive x :> JsonValue
-        static member create (x: char) = JsonPrimitive x :> JsonValue
-        static member create (x: Guid) = JsonPrimitive x :> JsonValue
-
-
-    // pseudo-AST, wrapping JsonValue subtypes:
-
-    let (|JArray|JObject|JNumber|JBool|JString|JNull|) (o: JsonValue) =
-        match o with
-        | null -> JNull
-        | :? JsonArray as x ->
-            let values = (x :> JsonValue IList).AsReadOnlyList()
-            JArray values
-        | :? JsonObject as x ->
-            JObject (x.AsReadOnlyDictionary())
-        | :? JsonPrimitive as x ->
-            match x.JsonType with
-            | JsonType.Number -> JNumber x
-            | JsonType.Boolean -> JBool (x.ReadAs<bool>())
-            | JsonType.String -> JString (x.ReadAs<string>())
-            | JsonType.Default -> JNull
-            | _ -> failwithf "Invalid JsonType %A for primitive %A" x.JsonType x
-        | _ -> failwithf "Invalid JsonValue %A" o
-
-    let inline JArray (x: JsonValue IReadOnlyList) = JsonArray x :> JsonValue
-    let inline JObject (x: IReadOnlyDictionary<string, JsonValue>) = JsonObject x :> JsonValue
-    let inline JBool (x: bool) = JsonPrimitive x :> JsonValue
-    let JNull : JsonValue = null
-    let inline JString (x: string) = 
-        if x = null 
-            then JNull
-            else JsonPrimitive x :> JsonValue
-
-    #endif
-
-
-    // results:
-
-    let (|Success|Failure|) =
-        function
-        | Choice1Of2 x -> Success x
-        | Choice2Of2 x -> Failure x
-
-    let inline Success x = Choice1Of2 x
-    let inline Failure x = Choice2Of2 x
-
-    // Deserializing:
-
-    type 'a ParseResult = Choice<'a, string>
-
-    module Helpers =
-        
-        let inline failparse s v = Failure (sprintf "Expected %s, actual %A" s v)
-
-        #if FSHARPDATA
-
-        type JsonHelpers with
-        
-            static member tryReadDecimal = function
-                | JNumber n -> n.ToDecimal() |> Success
-                | a -> failparse "decimal" a   
-
-            static member tryReadInt16 = function
-                | JNumber n -> n.ToInt16() |> Success
-                | a -> failparse "int16" a
-            
-            static member tryReadInt = function
-                | JNumber n -> n.ToInt32() |> Success
-                | a -> failparse "int" a    
-
-            static member tryReadInt64 = function
-                | JNumber n -> n.ToInt64() |> Success
-                | a -> failparse "int64" a
-
-            static member tryReadUInt16 = function
-                | JNumber n -> n.ToUInt16() |> Success
-                | a -> failparse "unint16" a
-
-            static member tryReadUInt32 = function
-                | JNumber n -> n.ToUInt32() |> Success
-                | a -> failparse "unint32" a
-
-            static member tryReadUInt64 = function
-                | JNumber n -> n.ToUInt64() |> Success
-                | a -> failparse "unint64" a
-
-            static member tryReadByte = function
-                | JNumber n -> n.ToByte() |> Success
-                | a -> failparse "byte" a
-
-            static member tryReadSByte = function
-                | JNumber n -> n.ToSByte() |> Success
-                | a -> failparse "sbyte" a
-
-            static member tryReadDouble = function
-                | JNumber n -> n.ToDouble() |> Success
-                | a -> failparse "double" a
-
-            static member tryReadSingle = function
-                | JNumber n -> n.ToSingle() |> Success
-                | a -> failparse "single" a      
-                
-            static member jsonObjectFromJSON =
-                fun (o: JsonValue) ->
-                    match o with
-                    | JObject x -> Success (dictAsProps x)
-                    | a -> failparse "JsonObject" a     
-
-        #else
-
-        let inline tryRead<'a> s = 
-            function
-            | JNumber j -> 
-                match j.TryReadAs<'a>() with
-                | true, v -> Success v
-                | _ -> failparse s j
-            | a -> failparse s a
-
-        type JsonHelpers with        
-            
-            static member inline tryReadDecimal = tryRead<decimal> "decimal"  
-            static member inline tryReadInt16 = tryRead<int16> "int16"
-            static member inline tryReadInt = tryRead<int> "int"
-            static member inline tryReadInt64 = tryRead<int64> "int64"
-            static member inline tryReadUInt16 = tryRead<uint16> "uint16"
-            static member inline tryReadUInt32 = tryRead<uint32> "uint32"
-            static member inline tryReadUInt64 = tryRead<uint64> "uint64"
-            static member inline tryReadByte = tryRead<byte> "byte"
-            static member inline tryReadSByte = tryRead<sbyte> "sbyte"
-            static member inline tryReadDouble = tryRead<double> "double"
-            static member inline tryReadSingle = tryRead<single> "single"
-
-            static member inline jsonObjectFromJSON =
-                fun (o: JsonValue) ->
-                    match box o with
-                    | :? JsonObject as x -> Success x
-                    | a -> failparse "JsonObject" a
-
-        #endif
-
-
-        let inline iFromJSON (a: ^a, b: ^b) =
-            ((^a or ^b) : (static member FromJSON: ^b -> (JsonValue -> ^b ParseResult)) b)
-
-        let inline iToJSON (a: ^a, b: ^b) =
-            ((^a or ^b) : (static member ToJSON: ^b -> JsonValue) b)
-
-        let inline tuple2 a b = a,b
-        let inline tuple3 a b c = a,b,c
-        let inline tuple4 a b c d = a,b,c,d
-        let inline tuple5 a b c d e = a,b,c,d,e
-        let inline tuple6 a b c d e f = a,b,c,d,e,f
-        let inline tuple7 a b c d e f g = a,b,c,d,e,f,g
-
-        let listAsReadOnly (l: _ list) =
-            { new IReadOnlyList<_> with
-                member x.Count = l.Length
-                member x.Item with get index = l.[index]
-                member x.GetEnumerator() = (l :> _ seq).GetEnumerator()
-                member x.GetEnumerator() = (l :> System.Collections.IEnumerable).GetEnumerator() }
-
-        let dict x = (dict x).AsReadOnlyDictionary()
-
-        let keys (x: IReadOnlyDictionary<_,_>) =
-            Seq.map (fun (KeyValue(k,_)) -> k) x
-
-        let values (x: IReadOnlyDictionary<_,_>) =
-            Seq.map (fun (KeyValue(_,v)) -> v) x
-
-    open Helpers
-
-    type FromJSONClass = FromJSONClass with
-        
-        static member FromJSON (_: bool) = 
-            function
-            | JBool b -> Success b
-            | a -> failparse "bool" a
-
-        static member FromJSON (_: string) =
-            function
-            | JString b -> Success b
-            | JNull -> Success null
-            | a -> failparse "string" a
-
-        static member FromJSON (_: JsonObject) = JsonHelpers.jsonObjectFromJSON
-        static member FromJSON (_:decimal) = JsonHelpers.tryReadDecimal        
-        static member FromJSON (_:int16) = JsonHelpers.tryReadInt16
-        static member FromJSON (_:int) = JsonHelpers.tryReadInt        
-        static member FromJSON (_:int64) = JsonHelpers.tryReadInt64                
-        static member FromJSON (_:uint16) = JsonHelpers.tryReadUInt16
-        static member FromJSON (_:uint32) = JsonHelpers.tryReadUInt32
-        static member FromJSON (_:uint64) = JsonHelpers.tryReadUInt64
-        static member FromJSON (_:byte) = JsonHelpers.tryReadByte
-        static member FromJSON (_:sbyte) = JsonHelpers.tryReadSByte
-        static member FromJSON (_:double) = JsonHelpers.tryReadDouble
-        static member FromJSON (_:single) = JsonHelpers.tryReadSingle
-
-        static member FromJSON (_: char) =
-            function
-            | JString s -> 
-                if s = null
-                    then Failure "Expected char, got null"
-                    else Success s.[0]
-            | a -> failparse "char" a
-
-        static member FromJSON (_: Guid) =
-            function
-            | JString s -> 
-                if s = null
-                    then Failure "Expected Guid, got null"
-                    else 
-                        match Guid.TryParse s with
-                        | false, _ -> Failure ("Invalid Guid " + s)
-                        | true, g -> Success g
-            | a -> failparse "Guid" a
-
-        static member FromJSON (_: DateTime) =
-            function
-            | JString s ->
-                if s = null 
-                    then Failure "Expected DateTime, got null"
-                    else match DateTime.TryParseExact(s, [|"yyyy-MM-ddTHH:mm:ss.fffZ"; "yyyy-MM-ddTHH:mm:ssZ" |], null, DateTimeStyles.RoundtripKind) with
-                         | true, t -> Success t
-                         | _ -> Failure (sprintf "Invalid DateTime %s" s)
-            | a -> failparse "DateTime" a
-
-        static member FromJSON (_: DateTimeOffset) =
-            function
-            | JString s ->
-                if s = null 
-                    then Failure "Expected DateTimeOffset, got null"
-                    else match DateTimeOffset.TryParseExact(s, [| "yyyy-MM-ddTHH:mm:ss.fffK"; "yyyy-MM-ddTHH:mm:ssK" |], null, DateTimeStyles.RoundtripKind) with
-                         | true, t -> Success t
-                         | _ -> Failure (sprintf "Invalid DateTimeOffset %s" s)
-            | a -> failparse "DateTimeOffset" a
-
-    /// Maps JSON to a type
-    let inline fromJSON (x: JsonValue) : 'a ParseResult = iFromJSON (FromJSONClass, Unchecked.defaultof<'a>) x
-
-    /// Parses JSON and maps to a type
-    let inline parseJSON (x: string) : 'a ParseResult =
-        try
-            let json = JsonValue.Parse x
-            fromJSON json
-        with e -> Failure (e.ToString())
-
-    /// Gets a value from a JSON object
-    let inline jget (o: IReadOnlyDictionary<string, JsonValue>) key =
-        match o.TryGetValue key with
-        | true, value -> fromJSON value
-        | _ -> Failure ("Key '" + key + "' not found in " + JObject(o).ToString())
-
-    /// Tries to get a value from a JSON object.
-    /// Returns None if key is not present in the object.
-    let inline jgetopt (o: IReadOnlyDictionary<string, JsonValue>) key =
-        match o.TryGetValue key with
-        | true, value -> fromJSON value |> map Some
-        | _ -> Success None
-
-    type FromJSONClass with
-        static member inline FromJSON (_: Choice<'a, 'b>) : JsonValue -> ParseResult<Choice<'a, 'b>> =
-            function
-            | JObject o as jobj ->
-                match Seq.toList o with
-                | [KeyValue("Choice1Of2", a)] -> a |> fromJSON |> map Choice1Of2
-                | [KeyValue("Choice2Of2", a)] -> a |> fromJSON |> map Choice2Of2
-                | _ -> failparse "Choice" jobj
-            | a -> failparse "Choice" a
-
-    type FromJSONClass with
-        static member inline FromJSON (_: Choice<'a, 'b, 'c>) : JsonValue -> ParseResult<Choice<'a, 'b, 'c>> =
-            function
-            | JObject o as jobj ->
-                match Seq.toList o with
-                | [KeyValue("Choice1Of3", a)] -> a |> fromJSON |> map Choice1Of3
-                | [KeyValue("Choice2Of3", a)] -> a |> fromJSON |> map Choice2Of3
-                | [KeyValue("Choice3Of3", a)] -> a |> fromJSON |> map Choice3Of3
-                | _ -> failparse "Choice" jobj
-            | a -> failparse "Choice" a
-
-    type FromJSONClass with
-        static member inline FromJSON (_: 'a option) : JsonValue -> ParseResult<'a option> =
-            function
-            | JNull a -> Success None
-            | x -> 
-                let a: 'a ParseResult = fromJSON x
-                map Some a
-
-    type FromJSONClass with
-        static member inline FromJSON (_: 'a Nullable) : JsonValue -> ParseResult<'a Nullable> =
-            function
-            | JNull a -> Success (Nullable())
-            | x -> 
-                let a: 'a ParseResult = fromJSON x
-                map (fun x -> Nullable x) a
-
-    type FromJSONClass with
-        static member inline FromJSON (_: 'a array) : JsonValue -> ParseResult<'a array> =
-            function
-            | JArray a -> 
-                let xx : 'a seq ParseResult = traverse fromJSON a 
-                map Seq.toArray xx
-            | a -> failparse "array" a
-
-    type FromJSONClass with
-        static member inline FromJSON (_: list<'a>) : JsonValue -> ParseResult<list<'a>> =
-            function
-            | JArray a -> 
-                let xx : 'a seq ParseResult = traverse fromJSON a
-                map Seq.toList xx
-            | a -> failparse "array" a
-
-    type FromJSONClass with
-        static member inline FromJSON (_: 'a Set) : JsonValue -> ParseResult<'a Set> =
-            function
-            | JArray a -> 
-                let xx : 'a seq ParseResult = traverse fromJSON a
-                map set xx
-            | a -> failparse "array" a
-
-    type FromJSONClass with
-        static member inline FromJSON (_: Map<string, 'a>) : JsonValue -> ParseResult<Map<string, 'a>> =
-            function
-            | JObject o as jobj ->
-                let xx : 'a seq ParseResult = traverse fromJSON (values o)
-                map (fun values -> Seq.zip (keys o) values |> Map.ofSeq) xx
-            | a -> failparse "Map" a
-
-    type FromJSONClass with
-        static member inline FromJSON (_: Dictionary<string, 'a>) : JsonValue -> ParseResult<Dictionary<string, 'a>> =
-            function
-            | JObject o as jobj ->
-                let xx : 'a seq ParseResult = traverse fromJSON (values o)
-                xx |> map (fun values ->
-                        let kv = Seq.zip (keys o) values
-                        let d = Dictionary()
-                        for k,v in kv do d.[k] <- v
-                        d)
-            | a -> failparse "Dictionary" a
-
-        static member inline FromJSON (_: 'a ResizeArray) : JsonValue -> ParseResult<'a ResizeArray> =
-            function
-            | JArray a -> 
-                let xx : 'a seq ParseResult = traverse fromJSON a
-                map (fun x -> ResizeArray<_>(x: 'a seq)) xx
-            | a -> failparse "ResizeArray" a
-
-        static member inline FromJSON (_: 'a Id) : JsonValue -> ParseResult<Id<'a>> = fun _ -> Success (Id<'a>(Unchecked.defaultof<'a>))
-
-    type FromJSONClass with
-        static member inline FromJSON (_: 'a * 'b) : JsonValue -> ParseResult<'a * 'b> =
-            function
-            | JArray a as x ->
-                if a.Count <> 2 then
-                    Failure ("Expected array with 2 items, was: " + x.ToString())
-                else
-                    tuple2 <!> (fromJSON a.[0]) <*> (fromJSON a.[1])
-            | a -> Failure (sprintf "Expected array, found %A" a)
-
-    type FromJSONClass with
-        static member inline FromJSON (_: 'a * 'b * 'c) : JsonValue -> ParseResult<'a * 'b * 'c> =
-            function
-            | JArray a as x ->
-                if a.Count <> 3 then
-                    Failure ("Expected array with 3 items, was: " + x.ToString())
-                else
-                    tuple3 <!> (fromJSON a.[0]) <*> (fromJSON a.[1]) <*> (fromJSON a.[2])
-            | a -> Failure (sprintf "Expected array, found %A" a)
-
-    type FromJSONClass with
-        static member inline FromJSON (_: 'a * 'b * 'c * 'd) : JsonValue -> ParseResult<'a * 'b * 'c * 'd> =
-            function
-            | JArray a as x ->
-                if a.Count <> 4 then
-                    Failure ("Expected array with 4 items, was: " + x.ToString())
-                else
-                    tuple4 <!> (fromJSON a.[0]) <*> (fromJSON a.[1]) <*> (fromJSON a.[2]) <*> (fromJSON a.[3])
-            | a -> Failure (sprintf "Expected array, found %A" a)
-
-    type FromJSONClass with
-        static member inline FromJSON (_: 'a * 'b * 'c * 'd * 'e) : JsonValue -> ParseResult<'a * 'b * 'c * 'd * 'e> =
-            function
-            | JArray a as x ->
-                if a.Count <> 5 then
-                    Failure ("Expected array with 5 items, was: " + x.ToString())
-                else
-                    tuple5 <!> (fromJSON a.[0]) <*> (fromJSON a.[1]) <*> (fromJSON a.[2]) <*> (fromJSON a.[3]) <*> (fromJSON a.[4])
-            | a -> Failure (sprintf "Expected array, found %A" a)
-
-    type FromJSONClass with
-        static member inline FromJSON (_: 'a * 'b * 'c * 'd * 'e * 'f) : JsonValue -> ParseResult<'a * 'b * 'c * 'd * 'e * 'f> =
-            function
-            | JArray a as x ->
-                if a.Count <> 6 then
-                    Failure ("Expected array with 6 items, was: " + x.ToString())
-                else
-                    tuple6 <!> (fromJSON a.[0]) <*> (fromJSON a.[1]) <*> (fromJSON a.[2]) <*> (fromJSON a.[3]) <*> (fromJSON a.[4]) <*> (fromJSON a.[5])
-            | a -> Failure (sprintf "Expected array, found %A" a)
-
-    type FromJSONClass with
-        static member inline FromJSON (_: 'a * 'b * 'c * 'd * 'e * 'f * 'g) : JsonValue -> ParseResult<'a * 'b * 'c * 'd * 'e * 'f * 'g> =
-            function
-            | JArray a as x ->
-                if a.Count <> 7 then
-                    Failure ("Expected array with 7 items, was: " + x.ToString())
-                else
-                    tuple7 <!> (fromJSON a.[0]) <*> (fromJSON a.[1]) <*> (fromJSON a.[2]) <*> (fromJSON a.[3]) <*> (fromJSON a.[4]) <*> (fromJSON a.[5]) <*> (fromJSON a.[6])
-            | a -> Failure (sprintf "Expected array, found %A" a)
-
-    // Serializing:
-
-    type ToJSONClass = ToJSONClass with
-        static member ToJSON (x: bool) = JBool x
-        static member ToJSON (x: string) = JString x
-<<<<<<< HEAD
-        static member ToJSON (x: decimal) = JsonPrimitive x :> JsonValue
-        static member ToJSON (x: Double) = JsonPrimitive x :> JsonValue
-        static member ToJSON (x: Single) = JsonPrimitive x :> JsonValue
-        static member ToJSON (x: int) = JsonPrimitive x :> JsonValue
-        static member ToJSON (x: uint32) = JsonPrimitive x :> JsonValue
-        static member ToJSON (x: int64) = JsonPrimitive x :> JsonValue
-        static member ToJSON (x: uint64) = JsonPrimitive x :> JsonValue
-        static member ToJSON (x: int16) = JsonPrimitive x :> JsonValue
-        static member ToJSON (x: uint16) = JsonPrimitive x :> JsonValue
-        static member ToJSON (x: byte) = JsonPrimitive x :> JsonValue
-        static member ToJSON (x: sbyte) = JsonPrimitive x :> JsonValue
-        static member ToJSON (x: char) = JsonPrimitive x :> JsonValue
-        static member ToJSON (x: Guid) = JsonPrimitive x :> JsonValue
-        static member ToJSON (x: DateTime) = JString (x.ToString("yyyy-MM-ddTHH:mm:ss.fffZ")) // JsonPrimitive is incorrect for DateTime
-        static member ToJSON (x: DateTimeOffset) = JString (x.ToString("yyyy-MM-ddTHH:mm:ss.fffK")) // JsonPrimitive is incorrect for DateTimeOffset
-=======
-        static member ToJSON (x: DateTime) = JString (x.ToString("yyyy-MM-ddTHH:mm:ssZ")) // JsonPrimitive is incorrect for DateTime
-        static member ToJSON (x: DateTimeOffset) = JString (x.ToString("yyyy-MM-ddTHH:mm:ssK")) // JsonPrimitive is incorrect for DateTimeOffset
-        static member ToJSON (x: decimal) = JsonHelpers.create x
-        static member ToJSON (x: Double) = JsonHelpers.create x
-        static member ToJSON (x: Single) = JsonHelpers.create x
-        static member ToJSON (x: int) = JsonHelpers.create x
-        static member ToJSON (x: uint32) = JsonHelpers.create x
-        static member ToJSON (x: int64) = JsonHelpers.create x
-        static member ToJSON (x: uint64) = JsonHelpers.create x
-        static member ToJSON (x: int16) = JsonHelpers.create x
-        static member ToJSON (x: uint16) = JsonHelpers.create x
-        static member ToJSON (x: byte) = JsonHelpers.create x
-        static member ToJSON (x: sbyte) = JsonHelpers.create x
-        static member ToJSON (x: char) = JsonHelpers.create x
-        static member ToJSON (x: Guid) = JsonHelpers.create x
-
->>>>>>> 835ef58d
-
-    /// Maps a value to JSON
-    let inline toJSON (x: 'a) : JsonValue = iToJSON (ToJSONClass, x)
-
-    /// Creates a new JSON object for serialization
-    let jobj x = JObject (dict x)
-
-    /// Creates a new JSON key,value pair for a JSON object
-    let inline jpair (key: string) value = key, toJSON value
-
-    type ToJSONClass with
-        static member inline ToJSON (x: Choice<'a, 'b>) =
-            match x with
-            | Choice1Of2 a -> jobj [ jpair "Choice1Of2" a ]
-            | Choice2Of2 a -> jobj [ jpair "Choice2Of2" a ]
-
-    type ToJSONClass with
-        static member inline ToJSON (x: Choice<'a, 'b, 'c>) =
-            match x with
-            | Choice1Of3 a -> jobj [ jpair "Choice1Of3" a ]
-            | Choice2Of3 a -> jobj [ jpair "Choice2Of3" a ]
-            | Choice3Of3 a -> jobj [ jpair "Choice3Of3" a ]
-
-    type ToJSONClass with
-        static member inline ToJSON (x: 'a option) =
-            match x with
-            | None -> JNull
-            | Some a -> toJSON a
-
-    type ToJSONClass with
-        static member inline ToJSON (x: 'a Nullable) =
-            if x.HasValue 
-                then toJSON x.Value
-                else JNull
-
-    type ToJSONClass with
-        static member inline ToJSON (x: list<'a>) =
-            JArray (listAsReadOnly (List.map toJSON x))
-
-    type ToJSONClass with
-        static member inline ToJSON (x: 'a Set) =
-            JArray ((Seq.map toJSON x).ToReadOnlyList())
-
-    type ToJSONClass with
-        static member inline ToJSON (x: 'a array) =
-            JArray ((Array.map toJSON x).AsReadOnlyList())
-
-    type ToJSONClass with
-        static member inline ToJSON (x: Map<string, 'a>) =
-            let v = Seq.map (fun (KeyValue(k,v)) -> k, toJSON v) x |> dict
-            JObject v
-
-    type ToJSONClass with
-        static member inline ToJSON (x: Dictionary<string, 'a>) =
-            let v = Seq.map (fun (KeyValue(k,v)) -> k, toJSON v) x |> dict
-            JObject v
-
-        static member inline ToJSON (x: 'a ResizeArray) =
-            JArray ((Seq.map toJSON x).ToReadOnlyList())
-
-        static member inline ToJSON ((a, b)) =
-            JArray ([|toJSON a; toJSON b|].AsReadOnlyList())
-
-    type ToJSONClass with
-        static member inline ToJSON ((a, b, c)) =
-            JArray ([|toJSON a; toJSON b; toJSON c|].AsReadOnlyList())
-
-    type ToJSONClass with
-        static member inline ToJSON ((a, b, c, d)) =
-            JArray ([|toJSON a; toJSON b; toJSON c; toJSON d|].AsReadOnlyList())
-
-    type ToJSONClass with
-        static member inline ToJSON ((a, b, c, d, e)) =
-            JArray ([|toJSON a; toJSON b; toJSON c; toJSON d; toJSON e|].AsReadOnlyList())
-
-    type ToJSONClass with
-        static member inline ToJSON ((a, b, c, d, e, f)) =
-            JArray ([|toJSON a; toJSON b; toJSON c; toJSON d; toJSON e; toJSON f|].AsReadOnlyList())
-
-    type ToJSONClass with
-        static member inline ToJSON ((a, b, c, d, e, f, g)) =
-            JArray ([|toJSON a; toJSON b; toJSON c; toJSON d; toJSON e; toJSON f; toJSON g|].AsReadOnlyList())
-
-    module Operators =
-        /// Creates a new JSON key,value pair for a JSON object
-        let inline (.=) key value = jpair key value
-
-        /// Gets a value from a JSON object
-        let inline (.@) o key = jget o key
-
-        /// Tries to get a value from a JSON object.
-        /// Returns None if key is not present in the object.
-        let inline (.@?) o key = jgetopt o key
+﻿namespace Fleece
+
+[<AutoOpen>]
+module Fleece =
+
+    open System
+    open System.Globalization    
+    open System.Collections.Generic
+    open FsControl
+    open FsControl.Core
+    open FSharpPlus
+    open ReadOnlyCollectionsExtensions
+
+    type Id<'t>(v:'t) =
+        let value = v
+        member this.getValue = value
+
+
+    #if FSHARPDATA
+    
+    open FSharp.Data
+        
+    type JsonObject = (string * JsonValue)[]
+
+    // unify JsonValue.Number and JsonValue.Float
+    type JsonValue with
+        
+        member private x.FoldNumeric (e:decimal -> 'a, f:float -> 'a) : 'a =
+            match x with
+            | JsonValue.Number n -> e n
+            | JsonValue.Float n -> f n 
+            | j -> failwith (sprintf "Expected numeric but was %A" j)
+
+        member private x.ToDecimal() = x.FoldNumeric(id,decimal)
+        member private x.ToDouble() = x.FoldNumeric(double,double)
+        member private x.ToSingle() = x.FoldNumeric(single,single)
+        member private x.ToInt16() = x.FoldNumeric(int16,int16)
+        member private x.ToInt32() = x.FoldNumeric(int,int)
+        member private x.ToInt64() = x.FoldNumeric(int64,int64)
+        member private x.ToUInt16() = x.FoldNumeric(uint16,uint16)
+        member private x.ToUInt32() = x.FoldNumeric(uint32,uint32)
+        member private x.ToUInt64() = x.FoldNumeric(uint64,uint64)
+        member private x.ToByte() = x.FoldNumeric(byte,byte)
+        member private x.ToSByte() = x.FoldNumeric(sbyte,sbyte)
+            
+    
+    type private JsonHelpers() =
+        static member create (x : decimal) : JsonValue = JsonValue.Number x
+        static member create (x : Double) : JsonValue = JsonValue.Float x
+        static member create (x : Single) : JsonValue = JsonValue.Float (float x)
+        static member create (x : int) : JsonValue = JsonValue.Number (decimal x)
+        static member create (x : bool) : JsonValue = JsonValue.Boolean x
+        static member create (x : uint32) : JsonValue = JsonValue.Number (decimal x)
+        static member create (x : int64) : JsonValue = JsonValue.Number (decimal x)
+        static member create (x : uint64) : JsonValue = JsonValue.Number (decimal x)
+        static member create (x : int16) : JsonValue = JsonValue.Number (decimal x)
+        static member create (x : uint16) : JsonValue = JsonValue.Number (decimal x)
+        static member create (x : byte) : JsonValue = JsonValue.Number (decimal x)
+        static member create (x : sbyte) : JsonValue = JsonValue.Number (decimal x)
+        static member create (x : char) : JsonValue = JsonValue.String (string x)
+        static member create (x : Guid) : JsonValue = JsonValue.String (string x)
+
+
+    type private ReadOnlyJsonPropertiesDictionary(properties:(string * JsonValue)[]) =                
+        
+        let properties = properties
+
+        member __.Properties = properties
+
+        with
+            interface System.Collections.IEnumerable with
+                member __.GetEnumerator() = (properties |> Seq.map (fun (k,v) -> KeyValuePair(k,v))).GetEnumerator() :> System.Collections.IEnumerator
+
+            interface IEnumerable<KeyValuePair<string, JsonValue>> with
+                member __.GetEnumerator() = (properties |> Seq.map (fun (k,v) -> KeyValuePair(k,v))).GetEnumerator()
+
+            interface IReadOnlyCollection<KeyValuePair<string,JsonValue>> with
+                member __.Count = properties.Length
+        
+            interface IReadOnlyDictionary<string, JsonValue> with
+                member __.Keys = properties |> Seq.map fst                
+                member __.Values = properties |> Seq.map snd                
+                member __.Item with get(key:string) = properties |> Array.find (fun (k,v) -> k = key) |> snd                
+                member __.ContainsKey(key:string) = properties |> Array.exists (fun (k,_) -> k = key)                
+                member __.TryGetValue(key:string, value:byref<JsonValue>) =
+                    match properties |> Array.tryFindIndex (fun (k,_) -> k = key) with
+                    | Some i -> 
+                        value <- snd properties.[i]
+                        true
+                    | None -> false                                
+
+
+    let jsonObjectGetValues (x : JsonObject) = ReadOnlyJsonPropertiesDictionary(x) :> IReadOnlyDictionary<string, JsonValue>
+
+
+    // FSharp.Data.JsonValue AST adapter
+
+    let (|JArray|JObject|JNumber|JBool|JString|JNull|) (o:JsonValue) =
+        match o with
+        | JsonValue.Null -> JNull
+        | JsonValue.Array els -> JArray (els.AsReadOnlyList())
+        | JsonValue.Record props -> JObject (jsonObjectGetValues props)
+        | JsonValue.Number _ as x -> JNumber x
+        | JsonValue.Float _ as x -> JNumber x
+        | JsonValue.Boolean x -> JBool x
+        | JsonValue.String x -> JString x
+    
+    let dictAsProps (x: IReadOnlyDictionary<string, JsonValue>) : JsonObject = 
+        match x with
+        | :? ReadOnlyJsonPropertiesDictionary as x -> x.Properties
+        | _ -> x |> Seq.map (fun p -> p.Key,p.Value) |> Array.ofSeq
+
+    let inline JArray (x: JsonValue IReadOnlyList) = JsonValue.Array (x |> Array.ofSeq)
+    let inline JObject (x: IReadOnlyDictionary<string, JsonValue>) = JsonValue.Record (dictAsProps x)
+    let inline JBool (x: bool) = JsonValue.Boolean x
+    let JNull : JsonValue = JsonValue.Null
+    let inline JString (x: string) = 
+        if x = null 
+            then JsonValue.Null
+            else JsonValue.String x
+    
+    #else
+    
+    open System.Json
+
+    type JsonObject with
+        member x.AsReadOnlyDictionary() =
+            (x :> IDictionary<string, JsonValue>).AsReadOnlyDictionary()
+
+        static member GetValues (x: JsonObject) = x.AsReadOnlyDictionary()
+
+    let jsonObjectGetValues (x : JsonObject) = JsonObject.GetValues x
+
+
+    type private JsonHelpers() =
+        static member create (x: decimal) = JsonPrimitive x :> JsonValue
+        static member create (x: Double) = JsonPrimitive x :> JsonValue
+        static member create (x: Single) = JsonPrimitive x :> JsonValue
+        static member create (x: int) = JsonPrimitive x :> JsonValue
+        static member create (x: uint32) = JsonPrimitive x :> JsonValue
+        static member create (x: int64) = JsonPrimitive x :> JsonValue
+        static member create (x: uint64) = JsonPrimitive x :> JsonValue
+        static member create (x: int16) = JsonPrimitive x :> JsonValue
+        static member create (x: uint16) = JsonPrimitive x :> JsonValue
+        static member create (x: byte) = JsonPrimitive x :> JsonValue
+        static member create (x: sbyte) = JsonPrimitive x :> JsonValue
+        static member create (x: char) = JsonPrimitive x :> JsonValue
+        static member create (x: Guid) = JsonPrimitive x :> JsonValue
+
+
+    // pseudo-AST, wrapping JsonValue subtypes:
+
+    let (|JArray|JObject|JNumber|JBool|JString|JNull|) (o: JsonValue) =
+        match o with
+        | null -> JNull
+        | :? JsonArray as x ->
+            let values = (x :> JsonValue IList).AsReadOnlyList()
+            JArray values
+        | :? JsonObject as x ->
+            JObject (x.AsReadOnlyDictionary())
+        | :? JsonPrimitive as x ->
+            match x.JsonType with
+            | JsonType.Number -> JNumber x
+            | JsonType.Boolean -> JBool (x.ReadAs<bool>())
+            | JsonType.String -> JString (x.ReadAs<string>())
+            | JsonType.Default -> JNull
+            | _ -> failwithf "Invalid JsonType %A for primitive %A" x.JsonType x
+        | _ -> failwithf "Invalid JsonValue %A" o
+
+    let inline JArray (x: JsonValue IReadOnlyList) = JsonArray x :> JsonValue
+    let inline JObject (x: IReadOnlyDictionary<string, JsonValue>) = JsonObject x :> JsonValue
+    let inline JBool (x: bool) = JsonPrimitive x :> JsonValue
+    let JNull : JsonValue = null
+    let inline JString (x: string) = 
+        if x = null 
+            then JNull
+            else JsonPrimitive x :> JsonValue
+
+    #endif
+
+
+    // results:
+
+    let (|Success|Failure|) =
+        function
+        | Choice1Of2 x -> Success x
+        | Choice2Of2 x -> Failure x
+
+    let inline Success x = Choice1Of2 x
+    let inline Failure x = Choice2Of2 x
+
+    // Deserializing:
+
+    type 'a ParseResult = Choice<'a, string>
+
+    module Helpers =
+        
+        let inline failparse s v = Failure (sprintf "Expected %s, actual %A" s v)
+
+        #if FSHARPDATA
+
+        type JsonHelpers with
+        
+            static member tryReadDecimal = function
+                | JNumber n -> n.ToDecimal() |> Success
+                | a -> failparse "decimal" a   
+
+            static member tryReadInt16 = function
+                | JNumber n -> n.ToInt16() |> Success
+                | a -> failparse "int16" a
+            
+            static member tryReadInt = function
+                | JNumber n -> n.ToInt32() |> Success
+                | a -> failparse "int" a    
+
+            static member tryReadInt64 = function
+                | JNumber n -> n.ToInt64() |> Success
+                | a -> failparse "int64" a
+
+            static member tryReadUInt16 = function
+                | JNumber n -> n.ToUInt16() |> Success
+                | a -> failparse "unint16" a
+
+            static member tryReadUInt32 = function
+                | JNumber n -> n.ToUInt32() |> Success
+                | a -> failparse "unint32" a
+
+            static member tryReadUInt64 = function
+                | JNumber n -> n.ToUInt64() |> Success
+                | a -> failparse "unint64" a
+
+            static member tryReadByte = function
+                | JNumber n -> n.ToByte() |> Success
+                | a -> failparse "byte" a
+
+            static member tryReadSByte = function
+                | JNumber n -> n.ToSByte() |> Success
+                | a -> failparse "sbyte" a
+
+            static member tryReadDouble = function
+                | JNumber n -> n.ToDouble() |> Success
+                | a -> failparse "double" a
+
+            static member tryReadSingle = function
+                | JNumber n -> n.ToSingle() |> Success
+                | a -> failparse "single" a      
+                
+            static member jsonObjectFromJSON =
+                fun (o: JsonValue) ->
+                    match o with
+                    | JObject x -> Success (dictAsProps x)
+                    | a -> failparse "JsonObject" a     
+
+        #else
+
+        let inline tryRead<'a> s = 
+            function
+            | JNumber j -> 
+                match j.TryReadAs<'a>() with
+                | true, v -> Success v
+                | _ -> failparse s j
+            | a -> failparse s a
+
+        type JsonHelpers with        
+            
+            static member inline tryReadDecimal = tryRead<decimal> "decimal"  
+            static member inline tryReadInt16 = tryRead<int16> "int16"
+            static member inline tryReadInt = tryRead<int> "int"
+            static member inline tryReadInt64 = tryRead<int64> "int64"
+            static member inline tryReadUInt16 = tryRead<uint16> "uint16"
+            static member inline tryReadUInt32 = tryRead<uint32> "uint32"
+            static member inline tryReadUInt64 = tryRead<uint64> "uint64"
+            static member inline tryReadByte = tryRead<byte> "byte"
+            static member inline tryReadSByte = tryRead<sbyte> "sbyte"
+            static member inline tryReadDouble = tryRead<double> "double"
+            static member inline tryReadSingle = tryRead<single> "single"
+
+            static member inline jsonObjectFromJSON =
+                fun (o: JsonValue) ->
+                    match box o with
+                    | :? JsonObject as x -> Success x
+                    | a -> failparse "JsonObject" a
+
+        #endif
+
+
+        let inline iFromJSON (a: ^a, b: ^b) =
+            ((^a or ^b) : (static member FromJSON: ^b -> (JsonValue -> ^b ParseResult)) b)
+
+        let inline iToJSON (a: ^a, b: ^b) =
+            ((^a or ^b) : (static member ToJSON: ^b -> JsonValue) b)
+
+        let inline tuple2 a b = a,b
+        let inline tuple3 a b c = a,b,c
+        let inline tuple4 a b c d = a,b,c,d
+        let inline tuple5 a b c d e = a,b,c,d,e
+        let inline tuple6 a b c d e f = a,b,c,d,e,f
+        let inline tuple7 a b c d e f g = a,b,c,d,e,f,g
+
+        let listAsReadOnly (l: _ list) =
+            { new IReadOnlyList<_> with
+                member x.Count = l.Length
+                member x.Item with get index = l.[index]
+                member x.GetEnumerator() = (l :> _ seq).GetEnumerator()
+                member x.GetEnumerator() = (l :> System.Collections.IEnumerable).GetEnumerator() }
+
+        let dict x = (dict x).AsReadOnlyDictionary()
+
+        let keys (x: IReadOnlyDictionary<_,_>) =
+            Seq.map (fun (KeyValue(k,_)) -> k) x
+
+        let values (x: IReadOnlyDictionary<_,_>) =
+            Seq.map (fun (KeyValue(_,v)) -> v) x
+
+    open Helpers
+
+    type FromJSONClass = FromJSONClass with
+        
+        static member FromJSON (_: bool) = 
+            function
+            | JBool b -> Success b
+            | a -> failparse "bool" a
+
+        static member FromJSON (_: string) =
+            function
+            | JString b -> Success b
+            | JNull -> Success null
+            | a -> failparse "string" a
+
+        static member FromJSON (_: JsonObject) = JsonHelpers.jsonObjectFromJSON
+        static member FromJSON (_:decimal) = JsonHelpers.tryReadDecimal        
+        static member FromJSON (_:int16) = JsonHelpers.tryReadInt16
+        static member FromJSON (_:int) = JsonHelpers.tryReadInt        
+        static member FromJSON (_:int64) = JsonHelpers.tryReadInt64                
+        static member FromJSON (_:uint16) = JsonHelpers.tryReadUInt16
+        static member FromJSON (_:uint32) = JsonHelpers.tryReadUInt32
+        static member FromJSON (_:uint64) = JsonHelpers.tryReadUInt64
+        static member FromJSON (_:byte) = JsonHelpers.tryReadByte
+        static member FromJSON (_:sbyte) = JsonHelpers.tryReadSByte
+        static member FromJSON (_:double) = JsonHelpers.tryReadDouble
+        static member FromJSON (_:single) = JsonHelpers.tryReadSingle
+
+        static member FromJSON (_: char) =
+            function
+            | JString s -> 
+                if s = null
+                    then Failure "Expected char, got null"
+                    else Success s.[0]
+            | a -> failparse "char" a
+
+        static member FromJSON (_: Guid) =
+            function
+            | JString s -> 
+                if s = null
+                    then Failure "Expected Guid, got null"
+                    else 
+                        match Guid.TryParse s with
+                        | false, _ -> Failure ("Invalid Guid " + s)
+                        | true, g -> Success g
+            | a -> failparse "Guid" a
+
+        static member FromJSON (_: DateTime) =
+            function
+            | JString s ->
+                if s = null 
+                    then Failure "Expected DateTime, got null"
+                    else match DateTime.TryParseExact(s, [|"yyyy-MM-ddTHH:mm:ss.fffZ"; "yyyy-MM-ddTHH:mm:ssZ" |], null, DateTimeStyles.RoundtripKind) with
+                         | true, t -> Success t
+                         | _ -> Failure (sprintf "Invalid DateTime %s" s)
+            | a -> failparse "DateTime" a
+
+        static member FromJSON (_: DateTimeOffset) =
+            function
+            | JString s ->
+                if s = null 
+                    then Failure "Expected DateTimeOffset, got null"
+                    else match DateTimeOffset.TryParseExact(s, [| "yyyy-MM-ddTHH:mm:ss.fffK"; "yyyy-MM-ddTHH:mm:ssK" |], null, DateTimeStyles.RoundtripKind) with
+                         | true, t -> Success t
+                         | _ -> Failure (sprintf "Invalid DateTimeOffset %s" s)
+            | a -> failparse "DateTimeOffset" a
+
+    /// Maps JSON to a type
+    let inline fromJSON (x: JsonValue) : 'a ParseResult = iFromJSON (FromJSONClass, Unchecked.defaultof<'a>) x
+
+    /// Parses JSON and maps to a type
+    let inline parseJSON (x: string) : 'a ParseResult =
+        try
+            let json = JsonValue.Parse x
+            fromJSON json
+        with e -> Failure (e.ToString())
+
+    /// Gets a value from a JSON object
+    let inline jget (o: IReadOnlyDictionary<string, JsonValue>) key =
+        match o.TryGetValue key with
+        | true, value -> fromJSON value
+        | _ -> Failure ("Key '" + key + "' not found in " + JObject(o).ToString())
+
+    /// Tries to get a value from a JSON object.
+    /// Returns None if key is not present in the object.
+    let inline jgetopt (o: IReadOnlyDictionary<string, JsonValue>) key =
+        match o.TryGetValue key with
+        | true, value -> fromJSON value |> map Some
+        | _ -> Success None
+
+    type FromJSONClass with
+        static member inline FromJSON (_: Choice<'a, 'b>) : JsonValue -> ParseResult<Choice<'a, 'b>> =
+            function
+            | JObject o as jobj ->
+                match Seq.toList o with
+                | [KeyValue("Choice1Of2", a)] -> a |> fromJSON |> map Choice1Of2
+                | [KeyValue("Choice2Of2", a)] -> a |> fromJSON |> map Choice2Of2
+                | _ -> failparse "Choice" jobj
+            | a -> failparse "Choice" a
+
+    type FromJSONClass with
+        static member inline FromJSON (_: Choice<'a, 'b, 'c>) : JsonValue -> ParseResult<Choice<'a, 'b, 'c>> =
+            function
+            | JObject o as jobj ->
+                match Seq.toList o with
+                | [KeyValue("Choice1Of3", a)] -> a |> fromJSON |> map Choice1Of3
+                | [KeyValue("Choice2Of3", a)] -> a |> fromJSON |> map Choice2Of3
+                | [KeyValue("Choice3Of3", a)] -> a |> fromJSON |> map Choice3Of3
+                | _ -> failparse "Choice" jobj
+            | a -> failparse "Choice" a
+
+    type FromJSONClass with
+        static member inline FromJSON (_: 'a option) : JsonValue -> ParseResult<'a option> =
+            function
+            | JNull a -> Success None
+            | x -> 
+                let a: 'a ParseResult = fromJSON x
+                map Some a
+
+    type FromJSONClass with
+        static member inline FromJSON (_: 'a Nullable) : JsonValue -> ParseResult<'a Nullable> =
+            function
+            | JNull a -> Success (Nullable())
+            | x -> 
+                let a: 'a ParseResult = fromJSON x
+                map (fun x -> Nullable x) a
+
+    type FromJSONClass with
+        static member inline FromJSON (_: 'a array) : JsonValue -> ParseResult<'a array> =
+            function
+            | JArray a -> 
+                let xx : 'a seq ParseResult = traverse fromJSON a 
+                map Seq.toArray xx
+            | a -> failparse "array" a
+
+    type FromJSONClass with
+        static member inline FromJSON (_: list<'a>) : JsonValue -> ParseResult<list<'a>> =
+            function
+            | JArray a -> 
+                let xx : 'a seq ParseResult = traverse fromJSON a
+                map Seq.toList xx
+            | a -> failparse "array" a
+
+    type FromJSONClass with
+        static member inline FromJSON (_: 'a Set) : JsonValue -> ParseResult<'a Set> =
+            function
+            | JArray a -> 
+                let xx : 'a seq ParseResult = traverse fromJSON a
+                map set xx
+            | a -> failparse "array" a
+
+    type FromJSONClass with
+        static member inline FromJSON (_: Map<string, 'a>) : JsonValue -> ParseResult<Map<string, 'a>> =
+            function
+            | JObject o as jobj ->
+                let xx : 'a seq ParseResult = traverse fromJSON (values o)
+                map (fun values -> Seq.zip (keys o) values |> Map.ofSeq) xx
+            | a -> failparse "Map" a
+
+    type FromJSONClass with
+        static member inline FromJSON (_: Dictionary<string, 'a>) : JsonValue -> ParseResult<Dictionary<string, 'a>> =
+            function
+            | JObject o as jobj ->
+                let xx : 'a seq ParseResult = traverse fromJSON (values o)
+                xx |> map (fun values ->
+                        let kv = Seq.zip (keys o) values
+                        let d = Dictionary()
+                        for k,v in kv do d.[k] <- v
+                        d)
+            | a -> failparse "Dictionary" a
+
+        static member inline FromJSON (_: 'a ResizeArray) : JsonValue -> ParseResult<'a ResizeArray> =
+            function
+            | JArray a -> 
+                let xx : 'a seq ParseResult = traverse fromJSON a
+                map (fun x -> ResizeArray<_>(x: 'a seq)) xx
+            | a -> failparse "ResizeArray" a
+
+        static member inline FromJSON (_: 'a Id) : JsonValue -> ParseResult<Id<'a>> = fun _ -> Success (Id<'a>(Unchecked.defaultof<'a>))
+
+    type FromJSONClass with
+        static member inline FromJSON (_: 'a * 'b) : JsonValue -> ParseResult<'a * 'b> =
+            function
+            | JArray a as x ->
+                if a.Count <> 2 then
+                    Failure ("Expected array with 2 items, was: " + x.ToString())
+                else
+                    tuple2 <!> (fromJSON a.[0]) <*> (fromJSON a.[1])
+            | a -> Failure (sprintf "Expected array, found %A" a)
+
+    type FromJSONClass with
+        static member inline FromJSON (_: 'a * 'b * 'c) : JsonValue -> ParseResult<'a * 'b * 'c> =
+            function
+            | JArray a as x ->
+                if a.Count <> 3 then
+                    Failure ("Expected array with 3 items, was: " + x.ToString())
+                else
+                    tuple3 <!> (fromJSON a.[0]) <*> (fromJSON a.[1]) <*> (fromJSON a.[2])
+            | a -> Failure (sprintf "Expected array, found %A" a)
+
+    type FromJSONClass with
+        static member inline FromJSON (_: 'a * 'b * 'c * 'd) : JsonValue -> ParseResult<'a * 'b * 'c * 'd> =
+            function
+            | JArray a as x ->
+                if a.Count <> 4 then
+                    Failure ("Expected array with 4 items, was: " + x.ToString())
+                else
+                    tuple4 <!> (fromJSON a.[0]) <*> (fromJSON a.[1]) <*> (fromJSON a.[2]) <*> (fromJSON a.[3])
+            | a -> Failure (sprintf "Expected array, found %A" a)
+
+    type FromJSONClass with
+        static member inline FromJSON (_: 'a * 'b * 'c * 'd * 'e) : JsonValue -> ParseResult<'a * 'b * 'c * 'd * 'e> =
+            function
+            | JArray a as x ->
+                if a.Count <> 5 then
+                    Failure ("Expected array with 5 items, was: " + x.ToString())
+                else
+                    tuple5 <!> (fromJSON a.[0]) <*> (fromJSON a.[1]) <*> (fromJSON a.[2]) <*> (fromJSON a.[3]) <*> (fromJSON a.[4])
+            | a -> Failure (sprintf "Expected array, found %A" a)
+
+    type FromJSONClass with
+        static member inline FromJSON (_: 'a * 'b * 'c * 'd * 'e * 'f) : JsonValue -> ParseResult<'a * 'b * 'c * 'd * 'e * 'f> =
+            function
+            | JArray a as x ->
+                if a.Count <> 6 then
+                    Failure ("Expected array with 6 items, was: " + x.ToString())
+                else
+                    tuple6 <!> (fromJSON a.[0]) <*> (fromJSON a.[1]) <*> (fromJSON a.[2]) <*> (fromJSON a.[3]) <*> (fromJSON a.[4]) <*> (fromJSON a.[5])
+            | a -> Failure (sprintf "Expected array, found %A" a)
+
+    type FromJSONClass with
+        static member inline FromJSON (_: 'a * 'b * 'c * 'd * 'e * 'f * 'g) : JsonValue -> ParseResult<'a * 'b * 'c * 'd * 'e * 'f * 'g> =
+            function
+            | JArray a as x ->
+                if a.Count <> 7 then
+                    Failure ("Expected array with 7 items, was: " + x.ToString())
+                else
+                    tuple7 <!> (fromJSON a.[0]) <*> (fromJSON a.[1]) <*> (fromJSON a.[2]) <*> (fromJSON a.[3]) <*> (fromJSON a.[4]) <*> (fromJSON a.[5]) <*> (fromJSON a.[6])
+            | a -> Failure (sprintf "Expected array, found %A" a)
+
+    // Serializing:
+
+    type ToJSONClass = ToJSONClass with
+        static member ToJSON (x: bool) = JBool x
+        static member ToJSON (x: string) = JString x
+        static member ToJSON (x: DateTime) = JString (x.ToString("yyyy-MM-ddTHH:mm:ss.fffZ")) // JsonPrimitive is incorrect for DateTime
+        static member ToJSON (x: DateTimeOffset) = JString (x.ToString("yyyy-MM-ddTHH:mm:ss.fffK")) // JsonPrimitive is incorrect for DateTimeOffset
+        static member ToJSON (x: decimal) = JsonHelpers.create x
+        static member ToJSON (x: Double) = JsonHelpers.create x
+        static member ToJSON (x: Single) = JsonHelpers.create x
+        static member ToJSON (x: int) = JsonHelpers.create x
+        static member ToJSON (x: uint32) = JsonHelpers.create x
+        static member ToJSON (x: int64) = JsonHelpers.create x
+        static member ToJSON (x: uint64) = JsonHelpers.create x
+        static member ToJSON (x: int16) = JsonHelpers.create x
+        static member ToJSON (x: uint16) = JsonHelpers.create x
+        static member ToJSON (x: byte) = JsonHelpers.create x
+        static member ToJSON (x: sbyte) = JsonHelpers.create x
+        static member ToJSON (x: char) = JsonHelpers.create x
+        static member ToJSON (x: Guid) = JsonHelpers.create x
+
+
+    /// Maps a value to JSON
+    let inline toJSON (x: 'a) : JsonValue = iToJSON (ToJSONClass, x)
+
+    /// Creates a new JSON object for serialization
+    let jobj x = JObject (dict x)
+
+    /// Creates a new JSON key,value pair for a JSON object
+    let inline jpair (key: string) value = key, toJSON value
+
+    type ToJSONClass with
+        static member inline ToJSON (x: Choice<'a, 'b>) =
+            match x with
+            | Choice1Of2 a -> jobj [ jpair "Choice1Of2" a ]
+            | Choice2Of2 a -> jobj [ jpair "Choice2Of2" a ]
+
+    type ToJSONClass with
+        static member inline ToJSON (x: Choice<'a, 'b, 'c>) =
+            match x with
+            | Choice1Of3 a -> jobj [ jpair "Choice1Of3" a ]
+            | Choice2Of3 a -> jobj [ jpair "Choice2Of3" a ]
+            | Choice3Of3 a -> jobj [ jpair "Choice3Of3" a ]
+
+    type ToJSONClass with
+        static member inline ToJSON (x: 'a option) =
+            match x with
+            | None -> JNull
+            | Some a -> toJSON a
+
+    type ToJSONClass with
+        static member inline ToJSON (x: 'a Nullable) =
+            if x.HasValue 
+                then toJSON x.Value
+                else JNull
+
+    type ToJSONClass with
+        static member inline ToJSON (x: list<'a>) =
+            JArray (listAsReadOnly (List.map toJSON x))
+
+    type ToJSONClass with
+        static member inline ToJSON (x: 'a Set) =
+            JArray ((Seq.map toJSON x).ToReadOnlyList())
+
+    type ToJSONClass with
+        static member inline ToJSON (x: 'a array) =
+            JArray ((Array.map toJSON x).AsReadOnlyList())
+
+    type ToJSONClass with
+        static member inline ToJSON (x: Map<string, 'a>) =
+            let v = Seq.map (fun (KeyValue(k,v)) -> k, toJSON v) x |> dict
+            JObject v
+
+    type ToJSONClass with
+        static member inline ToJSON (x: Dictionary<string, 'a>) =
+            let v = Seq.map (fun (KeyValue(k,v)) -> k, toJSON v) x |> dict
+            JObject v
+
+        static member inline ToJSON (x: 'a ResizeArray) =
+            JArray ((Seq.map toJSON x).ToReadOnlyList())
+
+        static member inline ToJSON ((a, b)) =
+            JArray ([|toJSON a; toJSON b|].AsReadOnlyList())
+
+    type ToJSONClass with
+        static member inline ToJSON ((a, b, c)) =
+            JArray ([|toJSON a; toJSON b; toJSON c|].AsReadOnlyList())
+
+    type ToJSONClass with
+        static member inline ToJSON ((a, b, c, d)) =
+            JArray ([|toJSON a; toJSON b; toJSON c; toJSON d|].AsReadOnlyList())
+
+    type ToJSONClass with
+        static member inline ToJSON ((a, b, c, d, e)) =
+            JArray ([|toJSON a; toJSON b; toJSON c; toJSON d; toJSON e|].AsReadOnlyList())
+
+    type ToJSONClass with
+        static member inline ToJSON ((a, b, c, d, e, f)) =
+            JArray ([|toJSON a; toJSON b; toJSON c; toJSON d; toJSON e; toJSON f|].AsReadOnlyList())
+
+    type ToJSONClass with
+        static member inline ToJSON ((a, b, c, d, e, f, g)) =
+            JArray ([|toJSON a; toJSON b; toJSON c; toJSON d; toJSON e; toJSON f; toJSON g|].AsReadOnlyList())
+
+    module Operators =
+        /// Creates a new JSON key,value pair for a JSON object
+        let inline (.=) key value = jpair key value
+
+        /// Gets a value from a JSON object
+        let inline (.@) o key = jget o key
+
+        /// Tries to get a value from a JSON object.
+        /// Returns None if key is not present in the object.
+        let inline (.@?) o key = jgetopt o key